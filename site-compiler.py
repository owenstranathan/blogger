#!/usr/bin/env python3
import os
import sys
import shutil
import time
import signal
import fnmatch
from functools import partial
from multiprocessing import Process
from pathlib import Path
import argparse
from hashlib import md5
import socketserver
import http.server
import logging
import subprocess
import inspect
from abc import ABC
import re
import inspect
from functools import wraps

from markdown import markdown
from jinja2 import Template, FileSystemLoader, Environment
from yaml import load, dump, load_all
try:
    from yaml import CLoader as Loader
except ImportError:
    from yaml import Loader

logging.basicConfig(stream=sys.stdout, level=logging.INFO)

# courtesy of Nadi Alramli via SO, Thanks! https://stackoverflow.com/questions/1389180/automatically-initialize-instance-variables
# updated to use python3 getfullargspec
def initializer(func):
    """
    Automatically assigns the parameters to the class of the function it wraps
    """
    fullspec = inspect.getfullargspec(func)
    @wraps(func)
    def wrapper(self, *args, **kwargs):
        for name, arg in list(zip(fullspec.args[1:], args)) + list(kwargs.items()): # starting the zip at idx 1 excludes `self` and then we just grab the kwargs
            setattr(self, name, arg)
        if fullspec.defaults:
            for name, default in zip(reversed(fullspec.args), reversed(fullspec.defaults)):
                if not hasattr(self, name):
                    setattr(self, name, default)
        func(self, *args, *kwargs)
    return wrapper

def server(port, directory):
    handler = partial(http.server.SimpleHTTPRequestHandler, directory=directory)
    with socketserver.TCPServer(("", port), handler) as httpd:
        logging.getLogger("Server").info(f"serving at port {port}")
        httpd.serve_forever()

class DirectoryWatcher():
    def __init__(self, directory, ignore_patterns=None, init=True):
        self.directory = Path(directory)
        self.path_hash = dict()
        self.ignore_patterns = ignore_patterns
        self.logger = logging.getLogger(f"DirectoryWatcher")
        if init:
            self.dirty()

    def dirty(self):
        dirty = False
        for path in self.directory.glob("**/*"):
            if self.ignore_patterns:
                skip = False
                for pattern in self.ignore_patterns:
                    if fnmatch.fnmatch(str(path), pattern):
                        skip = True
                        break
                if skip:
                    self.logger.debug(f"Skipping {path}")
                    continue
            try:
                with path.open("rb") as f:
                    data = f.read()
            except PermissionError as pemerr:
                continue
            h = md5(data).hexdigest()
            name = str(path.absolute())
            dirty = dirty or name not in self.path_hash or self.path_hash[name] != h
            self.path_hash[name] = h
        return dirty


class Post:
    def __init__(self, source_text, front_matter, body_text, metadata, rendered_text):
        self.source_text = source_text
        self.front_matter = front_matter
        self.body_text = body_text
        self.metadata = metadata
        self.rendered_text = rendered_text
        self.html = ""

def serialize_post(source_text):
    yaml_docs = source_text.split("---")
    if len(yaml_docs)>2:
        front_matter = yaml_docs[1]
        body_text = "".join(yaml_docs[2:])
    else:
        front_matter = None
        body_text = source_text
    try:
        metadata = next(load_all(source_text, Loader=Loader))
    except Exception as e:
        metadata = None
        logging.getLogger("main").error(e)
    return Post(source_text, front_matter, body_text, metadata, "")


#TODO (owen) DOC: This can be imported by the user via
#`from __main__ import UserExtension` anything from this file can be imported in this way
# WARNING: this is kind of a dangerous pattern because it means any kind of user code can be run, so don't use
# site-compiler to compile strange websites that you didn't write
class UserExtension(ABC):
    """
    A user definied extension to the site-compiler
    """
    def __init__(self, logger, working_dir, out_dir, site_data, jinja_env):
        pass

    def forEachPost(self, name, post):
        pass

    def finalize(self):
        pass


class Main():
    def __init__(self, args):
        self.logger = logging.getLogger("main")
        self.args = args
        if args.path and os.path.exists(args.path):
            self.working_directory = Path(os.path.abspath(args.path))
        else:
            self.working_directory = Path(os.path.abspath(os.getcwd()))
        if not self.working_directory.exists():
            self.logger.error(f"Given path: {self.working_directory} does not exist!")
            raise Exception("Bad main working directory!")
        self.app_data = self.working_directory/ ".site-compiler" # TODO (owen): put this in AppData on windows and where ever is the equal on unix
        if not self.app_data.exists():
            self.app_data.mkdir(parents=True)
        self.out_dir = Path(os.path.abspath(args.output_dir))
        self.site_conf = self.working_directory / "site.yaml"
        self.templates_dir = self.working_directory / "templates"
        self.posts_dir = self.working_directory / "posts"
        if self.args.drafts:
            self.drafts_dir = self.working_directory / "drafts"
        else:
            self.drafts_dir = None
        if not self.templates_dir.exists():
            self.logger.error("Can't work without templates")
            sys.exit(-1)
        self.jinja_env = Environment(loader=FileSystemLoader([str(self.templates_dir), str(self.posts_dir), str(self.working_directory)]))
        if self.site_conf.exists():
            with self.site_conf.open() as infstream:
                self.site_data = load(infstream, Loader=Loader)
        if self.site_data and "ignore-patterns" in self.site_data:
            self.ignore_patterns = self.site_data["ignore-patterns"]
        else:
            self.ignore_patterns = []
        assert(self.templates_dir.exists() and self.templates_dir.is_dir())
<<<<<<< HEAD
        assert(self.posts_dir.exists() and self.posts_dir.is_dir())
        self.load_user_extensions()
=======
        #assert(self.posts_dir.exists() and self.posts_dir.is_dir())
>>>>>>> b1605cd6

    def run(self):
        if not os.path.exists(args.path):
            self.logger.error(f"{args.path} does not exist")
            sys.exit(-1)
        self.compile()
        if self.args.serve or self.args.watch:
            server_process = Process(target=server, args=(self.args.port, self.args.output_dir))
            if self.args.serve:
                server_process.start()
            self.dir_watcher = DirectoryWatcher(os.path.abspath(self.args.path), ignore_patterns=self.ignore_patterns)
            quit = False
            starttime = time.time()
            every = 1
            def sig_int(sig, frame):
                nonlocal quit
                quit = True
            def sig_term(sig, frame):
                nonlocal quit
                quit = True
            signal.signal(signal.SIGINT, sig_int)
            signal.signal(signal.SIGTERM, sig_term)
            while not quit:
                if(self.args.watch):
                    deltatime = time.time() - starttime
                    if deltatime > every:
                        if self.dir_watcher.dirty():
                            self.compile()
                        starttime = time.time()
            if self.args.serve:
                server_process.terminate()
        self.logger.info("bye bye!")

    def compile(self):
        self.initialize_user_extensions()
        templates_dict = {}
        posts_dict = {}
        def read_file(f, dic, root=None, serializer = lambda d: d):
            with f.open() as inf:
                if root:
                    name = str(f.relative_to(root))
                else:
                    name = str(f.absolue())
                dic[name] = serializer(inf.read())
        def read_dir(d, dic, root=None, file_ext=None, serializer = lambda d: d):
            assert(d.is_dir())
            exclude_paths = []
            for pattern in self.ignore_patterns:
                exclude_paths.extend(d.rglob(pattern))
            for f in d.iterdir():
                if f in exclude_paths:
                    continue
                if f.is_file():
                    if file_ext is None:
                        read_file(f, dic, root, serializer=serializer)
                    elif f.name.endswith(file_ext):
                        read_file(f, dic, root, serializer=serializer)
                else:
                    read_dir(f, dic, file_ext = file_ext, serializer=serializer)
        read_dir(self.templates_dir, templates_dict, root=self.templates_dir)
        if(self.posts_dir.exists()):
            read_dir(self.posts_dir, posts_dict, root=self.posts_dir, file_ext=".md", serializer=serialize_post)
        if self.args.drafts:
            read_dir(self.drafts_dir, posts_dict, root=self.drafts_dir, file_ext=".md", serializer=serialize_post)
        for name, post in posts_dict.items():
            self.logger.info(f"Rendering post {name}")
            post_metadata = post.metadata
            template = self.jinja_env.from_string(post.body_text)
            if post.metadata:
                post.rendered_text = template.render(site=self.site_data, **post.metadata)
            else:
                post.rendered_text = template.render(site=self.site_data)
            markdown_extensions = []
            markdown_extensions_configurations = {}
            if self.site_data and "markdown-extensions" in self.site_data:
                markdown_extensions.extend(self.site_data["markdown-extensions"])
            if self.site_data and "markdown-extensions-configurations" in self.site_data:
                markdown_extensions_configurations.update(**self.site_data["markdown-extensions-configurations"])
            if post.metadata and "markdown-extensions" in post.metadata:
                markdown_extensions.extend(post.metadata["markdown-extensions"])
            if post.metadata and "markdown-extensions-configurations" in post.metadata:
                markdown_extensions_configurations.update(**post.metadata["markdown-extensions-configurations"])
            post.html = markdown(post.rendered_text, extensions=markdown_extensions, extensions_configs=markdown_extensions_configurations)
            post.name = name
            if "title" in post.metadata:
                post.toc = post.metadata["title"].replace(" ", "-")
            else:
                post.toc = post.name.strip(".md").replace(" ", "-")
            # note: this makes using the metadata easier from templates
            for key, value in post.metadata.items():
                setattr(post, key, value)
            # run user extensions on each post
            for extension in self.user_extension_instances:
                extension.forEachPost(name, post)
        for name, template in templates_dict.items():
            self.logger.info(f"Rendering template {name}")
            template = self.jinja_env.get_template(name)
            rendered = template.render(site=self.site_data, posts=list(posts_dict.values()))
            if not self.out_dir.exists():
                self.out_dir.mkdir(parents=True)
            out = self.out_dir/name
            self.logger.info(f"Writing rendered template to {out}")
            with out.open("w", encoding="utf-8") as outf:
                outf.write(rendered)
        if self.site_data and "copy-paths" in self.site_data:
            copy_path_names = self.site_data["copy-paths"]
            assert(type(copy_path_names) is list)
            for path_name in copy_path_names:
                src_path = self.site_conf.parent / path_name
                dst_path = self.out_dir / path_name
                if src_path.is_dir():
                    self.logger.info(f"Copying {src_path}{os.path.sep} to {dst_path}{os.path.sep}")
                    shutil.copytree(src_path, dst_path, dirs_exist_ok=True, ignore=shutil.ignore_patterns(*self.ignore_patterns))
                else:
                    ignore=False
                    for ignore_pattern in self.ignore_patterns:
                        if fnmatch.fnmatch(path_name, ignore_pattern):
                            ignore=True
                            self.logger.info(f"Ignoring {path_name}")
                            break
                    if ignore:
                        continue
                    else:
                        self.logger.info(f"Copying {src_path} to {dst_path}")
                        shutil.copyfile(src_path, dst_path)
        for extension in self.user_extension_instances:
            extension.finalize()

    def load_user_extensions(self):
        """
        NOTES:
        2 user extensions on the same site cannot have conflicting site-package requirements
        """
        # path is path to top level user folder (i.e. the top level site folder)
        working_dir = Path(self.working_directory)
        assert(working_dir.exists())
        requirements_path = working_dir / "requirements.txt"
        venv_path = self.app_data / ".venv"
        lib_path = venv_path / "Lib" / "site-packages" if sys.platform == "win32" else venv_path / "lib" / f"{sys.version_info.major}.{sys.version_info.minor}" / "site-packages"
        if requirements_path.exists():
            do_install = False
            self.logger.info(f"Found extension-requirements at {requirements_path}")
            # check to see if site local venv exists and if requirements already installed
            if venv_path.exists():
                self.logger.info("Existing venv found")
                if lib_path.exists():
                    self.logger.info("Existing site-packages found")
                    sys.path.append(str(lib_path))
                    import pkg_resources # late import insures that the site local venv site-packages are read by pkg_resources
                    with requirements_path.open("r") as inf:
                        requires = [str(r) for r in pkg_resources.parse_requirements(inf.read())]
                    try:
                        pkg_resources.require(requires) # throws if requirements met in current path
                        self.logger.info("All requirements satisfied. Skipping installation")
                        do_install = False # redundant but informative
                    except (pkg_resources.DistributionNotFound, pkg_resources.VersionConflict) as err:
                        reason = re.sub(r'((?<=[a-z])[A-Z]|(?<!\A)[A-Z](?=[a-z]))', r' \1', err.__class__.__name__)
                        self.logger.info(f"Requirement {err.req} not met. Reason: \"{reason}\"")
                        do_install = True
                    # TODO (owen): there are 2 more possible exceptions "UnkownExtra" and "ExtractionError" I've never seen these in common practace and don't know what they mean but I should probably handle them here
                else:
                    self.logger.info("No site packages found in existing venv")
                    do_install = True
            else:
                # make a new venv in the user folder
                self.logger.info(f"Making new venv for extension-requirements at {venv_path}")
                subprocess.check_call([sys.executable, "-m", "venv", str(venv_path)])
            local_python = venv_path / "Scripts" / "python.exe" if sys.platform == "win32" else venv_path / "bin" / "python"
            assert(local_python.exists())
            if do_install:
                # install user extension requirements to site local virtualenv
                self.logger.info(f"Installing extension requirements to site venv")
                cmd = [str(local_python), "-m", "pip", "install", "-r", str(requirements_path)]
                self.logger.info(f"Running subprocess: {' '.join(cmd)}")
                with subprocess.Popen(cmd, stdout=subprocess.PIPE, stderr=subprocess.STDOUT) as proc:
                    for c in iter(proc.stdout.readline,  b''):
                        print(c.decode("utf-8"))
                    proc.communicate()
            # append the user site-packages to the current executable path (this is needed to successfully import user extension module)
            assert(lib_path.exists())
            sys.path.append(str(lib_path))
        sys.path.append(str(working_dir)) # add user folder to system path
        # TODO (owen) DOCS: Document that the extension module should me named "extensions" and that it can be any python importable, i.e. package or module
        import extensions # initial import loads the "extensions" module cache entry used on the next line
        # use inspect to get all classes that subclass UserExtension
        self.user_extension_classes = [cls for name, cls in inspect.getmembers(sys.modules["extensions"]) if inspect.isclass(cls) and issubclass(cls, (UserExtension))]
        self.initialize_user_extensions()

    def initialize_user_extensions(self):
        # initialize instance list with list of fresh instaces
        self.user_extension_instances = [e(logging.getLogger(f"{e.__name__}"), self.working_directory, self.out_dir, self.site_data, self.jinja_env) for e in self.user_extension_classes]

if __name__ == "__main__":
    parser = argparse.ArgumentParser(description="Compiles a static site from markdown files and templates")
    parser.add_argument("path", default=None)
    parser.add_argument("-o", "--output-dir", default="_site")
    parser.add_argument("-d", "--drafts", action="store_true")
    parser.add_argument("-w", "--watch", action="store_true")
    parser.add_argument("-s", "--serve", action="store_true")
    parser.add_argument("-p", "--port", type=int, default=8000)
    args = parser.parse_args()
    main = Main(args)
    main.run()<|MERGE_RESOLUTION|>--- conflicted
+++ resolved
@@ -164,12 +164,8 @@
         else:
             self.ignore_patterns = []
         assert(self.templates_dir.exists() and self.templates_dir.is_dir())
-<<<<<<< HEAD
-        assert(self.posts_dir.exists() and self.posts_dir.is_dir())
         self.load_user_extensions()
-=======
-        #assert(self.posts_dir.exists() and self.posts_dir.is_dir())
->>>>>>> b1605cd6
+        #assert(self.posts_dir.exists() and self.posts_dir.is_dir()) # NOTE (owen): no need to assert that post exist because this need not be used to compile a blog
 
     def run(self):
         if not os.path.exists(args.path):
